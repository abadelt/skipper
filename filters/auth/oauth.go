package auth

import (
	"encoding/json"
	"errors"
	"fmt"
	"net/http"
	"net/url"
	"strconv"
	"strings"
	"time"

	log "github.com/sirupsen/logrus"
	"github.com/zalando/skipper/filters"
	logfilter "github.com/zalando/skipper/filters/log"
)

type roleCheckType int

const (
	checkOAuthTokeninfoAnyScopes roleCheckType = iota
	checkOAuthTokeninfoAllScopes
	checkOAuthTokeninfoAnyKV
	checkOAuthTokeninfoAllKV
	checkOAuthTokenintrospectionAnyClaims
	checkOAuthTokenintrospectionAllClaims
	checkOAuthTokenintrospectionAnyKV
	checkOAuthTokenintrospectionAllKV
	checkUnknown
)

type rejectReason string

const (
	missingBearerToken rejectReason = "missing-bearer-token"
	missingToken       rejectReason = "missing-token"
	authServiceAccess  rejectReason = "auth-service-access"
	invalidSub         rejectReason = "invalid-sub-in-token"
	inactiveToken      rejectReason = "inactive-token"
	invalidToken       rejectReason = "invalid-token"
	invalidScope       rejectReason = "invalid-scope"
	invalidClaim       rejectReason = "invalid-claim"
)

const (
<<<<<<< HEAD
	OAuthTokeninfoAnyScopeName           = "oauthTokeninfoAnyScope"
	OAuthTokeninfoAllScopeName           = "oauthTokeninfoAllScope"
	OAuthTokeninfoAnyKVName              = "oauthTokeninfoAnyKV"
	OAuthTokeninfoAllKVName              = "oauthTokeninfoAllKV"
	OAuthTokenintrospectionAnyClaimsName = "oauthTokenintrospectionAnyClaims"
	OAuthTokenintrospectionAllClaimsName = "oauthTokenintrospectionAllClaims"
	OAuthTokenintrospectionAnyKVName     = "oauthTokenintrospectionAnyKV"
	OAuthTokenintrospectionAllKVName     = "oauthTokenintrospectionAllKV"
	AuthUnknown                          = "authUnknown"

	authHeaderName               = "Authorization"
	accessTokenQueryKey          = "access_token"
	scopeKey                     = "scope"
	uidKey                       = "uid"
	tokeninfoCacheKey            = "tokeninfo"
	tokenintrospectionCacheKey   = "tokenintrospection"
	tokenIntrospectionConfigPath = "/.well-known/openid-configuration"
=======
	OAuthTokeninfoAnyScopeName = "oauthTokeninfoAnyScope"
	OAuthTokeninfoAllScopeName = "oauthTokeninfoAllScope"
	OAuthTokeninfoAnyKVName    = "oauthTokeninfoAnyKV"
	OAuthTokeninfoAllKVName    = "oauthTokeninfoAllKV"
	AuthUnknown                = "authUnknown"

	authHeaderName      = "Authorization"
	authHeaderPrefix    = "Bearer "
	accessTokenQueryKey = "access_token"
	scopeKey            = "scope"
	uidKey              = "uid"
	tokeninfoCacheKey   = "tokeninfo"
>>>>>>> 81013aef
)

type (
	authClient struct {
		url *url.URL
	}

	kv map[string]string

	tokeninfoSpec struct {
		typ          roleCheckType
		tokeninfoURL string
		authClient   *authClient
	}

	tokeninfoFilter struct {
		typ        roleCheckType
		authClient *authClient
		scopes     []string
		kv         kv
	}

	tokenIntrospectionSpec struct {
		typ              roleCheckType
		issuerURL        string
		introspectionURL string
		config           *openIDConfig
		authClient       *authClient // TODO(sszuecs): might be different
	}

	openIDConfig struct {
		Issuer                            string   `json:"issuer"`
		AuthorizationEndpoint             string   `json:"authorization_endpoint"`
		TokenEndpoint                     string   `json:"token_endpoint"`
		UserinfoEndpoint                  string   `json:"userinfo_endpoint"`
		RevocationEndpoint                string   `json:"revocation_endpoint"`
		JwksURI                           string   `json:"jwks_uri"`
		RegistrationEndpoint              string   `json:"registration_endpoint"`
		IntrospectionEndpoint             string   `json:"introspection_endpoint"`
		ResponseTypesSupported            []string `json:"response_types_supported"`
		SubjectTypesSupported             []string `json:"subject_types_supported"`
		IDTokenSigningAlgValuesSupported  []string `json:"id_token_signing_alg_values_supported"`
		TokenEndpointAuthMethodsSupported []string `json:"token_endpoint_auth_methods_supported"`
		ClaimsSupported                   []string `json:"claims_supported"`
		ScopesSupported                   []string `json:"scopes_supported"`
		CodeChallengeMethodsSupported     []string `json:"code_challenge_methods_supported"`
	}

	tokenIntrospectionInfo map[string]interface{}

	tokenintrospectFilter struct {
		typ        roleCheckType
		authClient *authClient // TODO(sszuecs): might be different
		claims     []string
		kv         kv
	}
)

var (
	errUnsupportedClaimSpecified     = errors.New("unsupported claim specified in filter")
	errInvalidAuthorizationHeader    = errors.New("invalid authorization header")
	errInvalidToken                  = errors.New("invalid token")
	errInvalidTokenintrospectionData = errors.New("invalid tokenintrospection data")
)

func (kv kv) String() string {
	var res []string
	for k, v := range kv {
		res = append(res, k, v)
	}
	return strings.Join(res, ",")
}

func getToken(r *http.Request) (string, error) {
	if tok := r.URL.Query().Get(accessTokenQueryKey); tok != "" {
		return tok, nil
	}

	h := r.Header.Get(authHeaderName)
	if !strings.HasPrefix(h, authHeaderPrefix) {
		return "", errInvalidAuthorizationHeader
	}

	return h[len(authHeaderPrefix):], nil
}

func unauthorized(ctx filters.FilterContext, uname string, reason rejectReason, hostname string) {
	ctx.StateBag()[logfilter.AuthUserKey] = uname
	ctx.StateBag()[logfilter.AuthRejectReasonKey] = string(reason)
	rsp := &http.Response{
		StatusCode: http.StatusUnauthorized,
		Header:     make(map[string][]string),
	}
	// https://www.w3.org/Protocols/rfc2616/rfc2616-sec10.html#sec10.4.2
	rsp.Header.Add("WWW-Authenticate", hostname)
	ctx.Serve(rsp)
}

func authorized(ctx filters.FilterContext, uname string) {
	ctx.StateBag()[logfilter.AuthUserKey] = uname
}

func getStrings(args []interface{}) ([]string, error) {
	s := make([]string, len(args))
	var ok bool
	for i, a := range args {
		s[i], ok = a.(string)
		if !ok {
			return nil, filters.ErrInvalidFilterParameters
		}
	}

	return s, nil
}

// all checks that all strings in the left are also in the
// right. Right can be a superset of left.
func all(left, right []string) bool {
	for _, l := range left {
		var found bool
		for _, r := range right {
			if l == r {
				found = true
				break
			}
		}
		if !found {
			return false
		}
	}
	return true
}

// intersect checks that one string in the left is also in the right
func intersect(left, right []string) bool {
	for _, l := range left {
		for _, r := range right {
			if l == r {
				return true
			}
		}
	}

	return false
}

// jsonGet requests url with access token in the URL query specified
// by accessTokenQueryKey, if auth was given and writes into doc.
func jsonGet(url *url.URL, auth string, doc interface{}) error {
	if auth != "" {
		q := url.Query()
		q.Add(accessTokenQueryKey, auth)
		url.RawQuery = q.Encode()
	}

	req, err := http.NewRequest("GET", url.String(), nil)
	if err != nil {
		return err
	}

	rsp, err := http.DefaultClient.Do(req)
	if err != nil {
		return err
	}

	defer rsp.Body.Close()
	if rsp.StatusCode != 200 {
		return errInvalidToken
	}

	d := json.NewDecoder(rsp.Body)
	return d.Decode(doc)
}

// jsonPost requests url with access token in the body, if auth was given and writes into doc.
func jsonPost(u *url.URL, auth string, doc *tokenIntrospectionInfo) error {
	body := url.Values{}
	body.Add("token", auth)

	rsp, err := http.PostForm(u.String(), body)
	if err != nil {
		return err
	}

	defer rsp.Body.Close()
	if rsp.StatusCode != 200 {
		return errInvalidToken
	}
	buf := make([]byte, rsp.ContentLength)
	n, _ := rsp.Body.Read(buf)
	if int64(n) != rsp.ContentLength {
		log.Infof("content-length missmatch body read %d != %d", rsp.ContentLength, n)
	}
	err = json.Unmarshal(buf, &doc)
	if err != nil {
		log.Infof("Failed to unmarshal data: %v", err)
		return err
	}
	return err
}

func newAuthClient(baseURL string) (*authClient, error) {
	u, err := url.Parse(baseURL)
	if err != nil {
		return nil, err
	}
	return &authClient{url: u}, nil
}

func (ac *authClient) getTokeninfo(token string) (map[string]interface{}, error) {
	var a map[string]interface{}
	err := jsonGet(ac.url, token, &a)
	return a, err
}

func (ac *authClient) getTokenintrospect(token string) (tokenIntrospectionInfo, error) {
	info := make(tokenIntrospectionInfo)
	err := jsonPost(ac.url, token, &info)
	if err != nil {
		return nil, err
	}
	return info, err
}

// Active returns token introspection response, which is true if token
// is not revoked and in the time frame of
// validity. https://tools.ietf.org/html/rfc7662#section-2.2
func (tii tokenIntrospectionInfo) Active() bool {
	return tii.getBoolValue("active")
}

func (tii tokenIntrospectionInfo) AuthTime() (time.Time, error) {
	return tii.getUNIXTimeValue("auth_time")
}

func (tii tokenIntrospectionInfo) Azp() (string, error) {
	return tii.getStringValue("azp")
}

func (tii tokenIntrospectionInfo) Exp() (time.Time, error) {
	return tii.getUNIXTimeValue("exp")
}

func (tii tokenIntrospectionInfo) Iat() (time.Time, error) {
	return tii.getUNIXTimeValue("iat")
}

func (tii tokenIntrospectionInfo) Issuer() (string, error) {
	return tii.getStringValue("iss")
}

func (tii tokenIntrospectionInfo) Sub() (string, error) {
	return tii.getStringValue("sub")
}

func (tii tokenIntrospectionInfo) getBoolValue(k string) bool {
	if active, ok := tii[k].(bool); ok {
		return active
	}
	return false
}

func (tii tokenIntrospectionInfo) getStringValue(k string) (string, error) {
	s, ok := tii[k].(string)
	if !ok {
		return "", errInvalidTokenintrospectionData
	}
	return s, nil
}

func (tii tokenIntrospectionInfo) getUNIXTimeValue(k string) (time.Time, error) {
	ts, ok := tii[k].(string)
	if !ok {
		return time.Time{}, errInvalidTokenintrospectionData
	}
	ti, err := strconv.Atoi(ts)
	if err != nil {
		return time.Time{}, errInvalidTokenintrospectionData
	}

	return time.Unix(int64(ti), 0), nil
}

// NewOAuthTokeninfoAllScope creates a new auth filter specification
// to validate authorization for requests. Current implementation uses
// Bearer tokens to authorize requests and checks that the token
// contains all scopes.
func NewOAuthTokeninfoAllScope(OAuthTokeninfoURL string) filters.Spec {
	return &tokeninfoSpec{typ: checkOAuthTokeninfoAllScopes, tokeninfoURL: OAuthTokeninfoURL}
}

// NewOAuthTokeninfoAnyScope creates a new auth filter specification
// to validate authorization for requests. Current implementation uses
// Bearer tokens to authorize requests and checks that the token
// contains at least one scope.
func NewOAuthTokeninfoAnyScope(OAuthTokeninfoURL string) filters.Spec {
	return &tokeninfoSpec{typ: checkOAuthTokeninfoAnyScopes, tokeninfoURL: OAuthTokeninfoURL}
}

// NewOAuthTokeninfoAllKV creates a new auth filter specification
// to validate authorization for requests. Current implementation uses
// Bearer tokens to authorize requests and checks that the token
// contains all key value pairs provided.
func NewOAuthTokeninfoAllKV(OAuthTokeninfoURL string) filters.Spec {
	return &tokeninfoSpec{typ: checkOAuthTokeninfoAllKV, tokeninfoURL: OAuthTokeninfoURL}
}

// NewOAuthTokeninfoAnyKV creates a new auth filter specification
// to validate authorization for requests. Current implementation uses
// Bearer tokens to authorize requests and checks that the token
// contains at least one key value pair provided.
func NewOAuthTokeninfoAnyKV(OAuthTokeninfoURL string) filters.Spec {
	return &tokeninfoSpec{typ: checkOAuthTokeninfoAnyKV, tokeninfoURL: OAuthTokeninfoURL}
}

func (s *tokeninfoSpec) Name() string {
	switch s.typ {
	case checkOAuthTokeninfoAnyScopes:
		return OAuthTokeninfoAnyScopeName
	case checkOAuthTokeninfoAllScopes:
		return OAuthTokeninfoAllScopeName
	case checkOAuthTokeninfoAnyKV:
		return OAuthTokeninfoAnyKVName
	case checkOAuthTokeninfoAllKV:
		return OAuthTokeninfoAllKVName
	}
	return AuthUnknown
}

// CreateFilter creates an auth filter. All arguments have to be
// strings. Depending on the variant of the auth tokeninfoFilter, the arguments
// represent scopes or key-value pairs to be checked in the tokeninfo
// response. How scopes or key value pairs are checked is based on the
// type. The shown example for checkOAuthTokeninfoAllScopes will grant
// access only to tokens, that have scopes read-x and write-y:
//
//     s.CreateFilter(read-x", "write-y")
//
func (s *tokeninfoSpec) CreateFilter(args []interface{}) (filters.Filter, error) {
	sargs, err := getStrings(args)
	if err != nil {
		return nil, err
	}
	if len(sargs) == 0 {
		return nil, filters.ErrInvalidFilterParameters
	}

	ac, err := newAuthClient(s.tokeninfoURL)
	if err != nil {
		return nil, filters.ErrInvalidFilterParameters
	}

	f := &tokeninfoFilter{typ: s.typ, authClient: ac, kv: make(map[string]string)}
	switch f.typ {
	// all scopes
	case checkOAuthTokeninfoAllScopes:
		fallthrough
	case checkOAuthTokeninfoAnyScopes:
		f.scopes = sargs[:]
	// key value pairs
	case checkOAuthTokeninfoAnyKV:
		fallthrough
	case checkOAuthTokeninfoAllKV:
		for i := 0; i+1 < len(sargs); i += 2 {
			f.kv[sargs[i]] = sargs[i+1]
		}
		if len(sargs) == 0 || len(sargs)%2 != 0 {
			return nil, filters.ErrInvalidFilterParameters
		}
	default:
		return nil, filters.ErrInvalidFilterParameters
	}

	return f, nil
}

// String prints nicely the tokeninfoFilter configuration based on the
// configuration and check used.
func (f *tokeninfoFilter) String() string {
	switch f.typ {
	case checkOAuthTokeninfoAnyScopes:
		return fmt.Sprintf("%s(%s)", OAuthTokeninfoAnyScopeName, strings.Join(f.scopes, ","))
	case checkOAuthTokeninfoAllScopes:
		return fmt.Sprintf("%s(%s)", OAuthTokeninfoAllScopeName, strings.Join(f.scopes, ","))
	case checkOAuthTokeninfoAnyKV:
		return fmt.Sprintf("%s(%s)", OAuthTokeninfoAnyKVName, f.kv)
	case checkOAuthTokeninfoAllKV:
		return fmt.Sprintf("%s(%s)", OAuthTokeninfoAllKVName, f.kv)
	}
	return AuthUnknown
}

func (f *tokeninfoFilter) validateAnyScopes(h map[string]interface{}) bool {
	if len(f.scopes) == 0 {
		return true
	}

	vI, ok := h[scopeKey]
	if !ok {
		return false
	}
	v, ok := vI.([]interface{})
	if !ok {
		return false
	}
	var a []string
	for i := range v {
		s, ok := v[i].(string)
		if !ok {
			return false
		}
		a = append(a, s)
	}

	return intersect(f.scopes, a)
}

func (f *tokeninfoFilter) validateAllScopes(h map[string]interface{}) bool {
	if len(f.scopes) == 0 {
		return true
	}

	vI, ok := h[scopeKey]
	if !ok {
		return false
	}
	v, ok := vI.([]interface{})
	if !ok {
		return false
	}
	var a []string
	for i := range v {
		s, ok := v[i].(string)
		if !ok {
			return false
		}
		a = append(a, s)
	}

	return all(f.scopes, a)
}

func (f *tokeninfoFilter) validateAnyKV(h map[string]interface{}) bool {
	for k, v := range f.kv {
		if v2, ok := h[k].(string); ok {
			if v == v2 {
				return true
			}
		}
	}
	return false
}

func (f *tokeninfoFilter) validateAllKV(h map[string]interface{}) bool {
	if len(h) < len(f.kv) {
		return false
	}
	for k, v := range f.kv {
		v2, ok := h[k].(string)
		if !ok || v != v2 {
			return false
		}
	}
	return true
}

// Request handles authentication based on the defined auth type.
func (f *tokeninfoFilter) Request(ctx filters.FilterContext) {
	r := ctx.Request()

	var authMap map[string]interface{}
	authMapTemp, ok := ctx.StateBag()[tokeninfoCacheKey]
	if !ok {
		token, err := getToken(r)
		if err != nil {
			unauthorized(ctx, "", missingBearerToken, f.authClient.url.Hostname())
			return
		}
		if token == "" {
			unauthorized(ctx, "", missingBearerToken, f.authClient.url.Hostname())
			return
		}

		authMap, err = f.authClient.getTokeninfo(token)
		if err != nil {
			reason := authServiceAccess
			if err == errInvalidToken {
				reason = invalidToken
			}
			unauthorized(ctx, "", reason, f.authClient.url.Hostname())
			return
		}
	} else {
		authMap = authMapTemp.(map[string]interface{})
	}

	uid, _ := authMap[uidKey].(string) // uid can be empty string, but if not we set the who for auditlogging

	var allowed bool
	switch f.typ {
	case checkOAuthTokeninfoAnyScopes:
		allowed = f.validateAnyScopes(authMap)
	case checkOAuthTokeninfoAllScopes:
		allowed = f.validateAllScopes(authMap)
	case checkOAuthTokeninfoAnyKV:
		allowed = f.validateAnyKV(authMap)
	case checkOAuthTokeninfoAllKV:
		allowed = f.validateAllKV(authMap)
	default:
		log.Errorf("Wrong tokeninfoFilter type: %s", f)
	}

	if !allowed {
		unauthorized(ctx, uid, invalidScope, f.authClient.url.Hostname())
	} else {
		authorized(ctx, uid)
	}
	ctx.StateBag()[tokeninfoCacheKey] = authMap
}

func (f *tokeninfoFilter) Response(filters.FilterContext) {}

// NewOAuthTokenintrospectionAnyKV creates a new auth filter specification
// to validate authorization for requests. Current implementation uses
// Bearer tokens to authorize requests and checks that the token
// contains at least one key value pair provided.
//
// This is implementing RFC 7662 compliant implementation. It uses
// POST requests to call introspection_endpoint to get the information
// of the token validity.
//
// It uses /.well-known/openid-configuration path to the passed
// oauthIssuerURL to find introspection_endpoint as defined in draft
// https://tools.ietf.org/html/draft-ietf-oauth-discovery-06, if
// oauthIntrospectionURL is a non empty string, it will set
// IntrospectionEndpoint to the given oauthIntrospectionURL.
func NewOAuthTokenintrospectionAnyKV(oauthIssuerURL, oauthIntrospectionURL string) filters.Spec {
	return newOAuthTokenintrospectionFilter(checkOAuthTokenintrospectionAnyKV, oauthIssuerURL, oauthIntrospectionURL)
}

// NewOAuthTokenintrospectionAllKV creates a new auth filter specification
// to validate authorization for requests. Current implementation uses
// Bearer tokens to authorize requests and checks that the token
// contains at least one key value pair provided.
//
// This is implementing RFC 7662 compliant implementation. It uses
// POST requests to call introspection_endpoint to get the information
// of the token validity.
//
// It uses /.well-known/openid-configuration path to the passed
// oauthIssuerURL to find introspection_endpoint as defined in draft
// https://tools.ietf.org/html/draft-ietf-oauth-discovery-06, if
// oauthIntrospectionURL is a non empty string, it will set
// IntrospectionEndpoint to the given oauthIntrospectionURL.
func NewOAuthTokenintrospectionAllKV(oauthIssuerURL, oauthIntrospectionURL string) filters.Spec {
	return newOAuthTokenintrospectionFilter(checkOAuthTokenintrospectionAllKV, oauthIssuerURL, oauthIntrospectionURL)
}

func NewOAuthTokenintrospectionAnyClaims(oauthIssuerURL, oauthIntrospectionURL string) filters.Spec {
	return newOAuthTokenintrospectionFilter(checkOAuthTokenintrospectionAnyClaims, oauthIssuerURL, oauthIntrospectionURL)
}
func NewOAuthTokenintrospectionAllClaims(oauthIssuerURL, oauthIntrospectionURL string) filters.Spec {
	return newOAuthTokenintrospectionFilter(checkOAuthTokenintrospectionAllClaims, oauthIssuerURL, oauthIntrospectionURL)
}

func newOAuthTokenintrospectionFilter(typ roleCheckType, oauthIssuerURL, oauthIntrospectionURL string) filters.Spec {
	cfg, err := getOpenIDConfig(oauthIssuerURL)
	if err != nil {
		return &tokenIntrospectionSpec{
			typ:              typ,
			issuerURL:        oauthIssuerURL,
			introspectionURL: oauthIntrospectionURL,
		}
	}

	if oauthIntrospectionURL != "" {
		cfg.IntrospectionEndpoint = oauthIntrospectionURL
	}
	return &tokenIntrospectionSpec{
		typ:              typ,
		issuerURL:        oauthIssuerURL,
		introspectionURL: cfg.IntrospectionEndpoint,
		config:           cfg,
	}
}

func getOpenIDConfig(issuerURL string) (*openIDConfig, error) {
	u, err := url.Parse(issuerURL + tokenIntrospectionConfigPath)
	if err != nil {
		return nil, err
	}

	var cfg openIDConfig
	err = jsonGet(u, "", &cfg)
	return &cfg, err
}

func (s *tokenIntrospectionSpec) Name() string {
	switch s.typ {
	case checkOAuthTokenintrospectionAnyClaims:
		return OAuthTokenintrospectionAnyClaimsName
	case checkOAuthTokenintrospectionAllClaims:
		return OAuthTokenintrospectionAllClaimsName
	case checkOAuthTokenintrospectionAnyKV:
		return OAuthTokenintrospectionAnyKVName
	case checkOAuthTokenintrospectionAllKV:
		return OAuthTokenintrospectionAllKVName
	}
	return AuthUnknown
}

func (s *tokenIntrospectionSpec) CreateFilter(args []interface{}) (filters.Filter, error) {
	sargs, err := getStrings(args)
	if err != nil {
		return nil, err
	}
	if len(sargs) == 0 || s.introspectionURL == "" {
		return nil, filters.ErrInvalidFilterParameters
	}

	ac, err := newAuthClient(s.introspectionURL)
	if err != nil {
		return nil, filters.ErrInvalidFilterParameters
	}

	f := &tokenintrospectFilter{
		typ:        s.typ,
		authClient: ac,
		kv:         make(map[string]string),
	}
	switch f.typ {
	// similar to key value pairs but additionally checks claims to be supported before creating the filter
	case checkOAuthTokenintrospectionAllClaims:
		fallthrough
	case checkOAuthTokenintrospectionAnyClaims:
		f.claims = sargs[:]
		if s.config != nil && !all(f.claims, s.config.ClaimsSupported) {
			return nil, errUnsupportedClaimSpecified
		}
		fallthrough
	// key value pairs
	case checkOAuthTokenintrospectionAllKV:
		fallthrough
	case checkOAuthTokenintrospectionAnyKV:
		for i := 0; i+1 < len(sargs); i += 2 {
			f.kv[sargs[i]] = sargs[i+1]
		}
		if len(sargs) == 0 || len(sargs)%2 != 0 {
			return nil, filters.ErrInvalidFilterParameters
		}
	default:
		return nil, filters.ErrInvalidFilterParameters
	}

	return f, nil
}

// String prints nicely the tokenintrospectFilter configuration based on the
// configuration and check used.
func (f *tokenintrospectFilter) String() string {
	switch f.typ {
	case checkOAuthTokenintrospectionAnyClaims:
		return fmt.Sprintf("%s(%s)", OAuthTokenintrospectionAnyClaimsName, f.kv)
	case checkOAuthTokenintrospectionAllClaims:
		return fmt.Sprintf("%s(%s)", OAuthTokenintrospectionAllClaimsName, f.kv)
	case checkOAuthTokenintrospectionAnyKV:
		return fmt.Sprintf("%s(%s)", OAuthTokenintrospectionAnyKVName, f.kv)
	case checkOAuthTokenintrospectionAllKV:
		return fmt.Sprintf("%s(%s)", OAuthTokenintrospectionAllKVName, f.kv)
	}
	return AuthUnknown
}

func (f *tokenintrospectFilter) validateAllKV(info tokenIntrospectionInfo) bool {
	for k, v := range f.kv {
		v2, ok := info[k].(string)
		if !ok || v != v2 {
			return false
		}
	}
	return true
}

func (f *tokenintrospectFilter) validateAnyKV(info tokenIntrospectionInfo) bool {
	for k, v := range f.kv {
		v2, ok := info[k].(string)
		if ok && v == v2 {
			return true
		}
	}
	return false
}

func (f *tokenintrospectFilter) Request(ctx filters.FilterContext) {
	r := ctx.Request()

	var info tokenIntrospectionInfo
	infoTemp, ok := ctx.StateBag()[tokenintrospectionCacheKey]
	if !ok {
		token, err := getToken(r)
		if err != nil {
			unauthorized(ctx, "", missingToken, f.authClient.url.Hostname())
			return
		}
		if token == "" {
			unauthorized(ctx, "", missingToken, f.authClient.url.Hostname())
			return
		}

		info, err = f.authClient.getTokenintrospect(token)
		if err != nil {
			reason := authServiceAccess
			if err == errInvalidToken {
				reason = invalidToken
			}
			unauthorized(ctx, "", reason, f.authClient.url.Hostname())
			return
		}
	} else {
		info = infoTemp.(tokenIntrospectionInfo)
	}

	log.Debugf("info: %#v", info)

	sub, err := info.Sub()
	if err != nil {
		unauthorized(ctx, sub, invalidSub, f.authClient.url.Hostname())
	}

	if !info.Active() {
		unauthorized(ctx, sub, inactiveToken, f.authClient.url.Hostname())
	}

	var allowed bool
	switch f.typ {
	case checkOAuthTokenintrospectionAnyClaims:
		fallthrough
	case checkOAuthTokenintrospectionAnyKV:
		allowed = f.validateAnyKV(info)
	case checkOAuthTokenintrospectionAllClaims:
		fallthrough
	case checkOAuthTokenintrospectionAllKV:
		allowed = f.validateAllKV(info)
	default:
		log.Errorf("Wrong tokenintrospectionFilter type: %s", f)
	}

	if !allowed {
		unauthorized(ctx, sub, invalidClaim, f.authClient.url.Hostname())
	} else {
		authorized(ctx, sub)
	}
	ctx.StateBag()[tokeninfoCacheKey] = info
}
func (f *tokenintrospectFilter) Response(filters.FilterContext) {}<|MERGE_RESOLUTION|>--- conflicted
+++ resolved
@@ -43,7 +43,6 @@
 )
 
 const (
-<<<<<<< HEAD
 	OAuthTokeninfoAnyScopeName           = "oauthTokeninfoAnyScope"
 	OAuthTokeninfoAllScopeName           = "oauthTokeninfoAllScope"
 	OAuthTokeninfoAnyKVName              = "oauthTokeninfoAnyKV"
@@ -55,26 +54,13 @@
 	AuthUnknown                          = "authUnknown"
 
 	authHeaderName               = "Authorization"
+	authHeaderPrefix             = "Bearer "
 	accessTokenQueryKey          = "access_token"
 	scopeKey                     = "scope"
 	uidKey                       = "uid"
 	tokeninfoCacheKey            = "tokeninfo"
 	tokenintrospectionCacheKey   = "tokenintrospection"
 	tokenIntrospectionConfigPath = "/.well-known/openid-configuration"
-=======
-	OAuthTokeninfoAnyScopeName = "oauthTokeninfoAnyScope"
-	OAuthTokeninfoAllScopeName = "oauthTokeninfoAllScope"
-	OAuthTokeninfoAnyKVName    = "oauthTokeninfoAnyKV"
-	OAuthTokeninfoAllKVName    = "oauthTokeninfoAllKV"
-	AuthUnknown                = "authUnknown"
-
-	authHeaderName      = "Authorization"
-	authHeaderPrefix    = "Bearer "
-	accessTokenQueryKey = "access_token"
-	scopeKey            = "scope"
-	uidKey              = "uid"
-	tokeninfoCacheKey   = "tokeninfo"
->>>>>>> 81013aef
 )
 
 type (
